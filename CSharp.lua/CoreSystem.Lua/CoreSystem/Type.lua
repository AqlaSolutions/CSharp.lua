--[[
Copyright 2016 YANG Huan (sy.yanghuan@gmail.com).
Copyright 2016 Redmoon Inc.

Licensed under the Apache License, Version 2.0 (the "License");
you may not use this file except in compliance with the License.
You may obtain a copy of the License at

  http://www.apache.org/licenses/LICENSE-2.0

Unless required by applicable law or agreed to in writing, software
distributed under the License is distributed on an "AS IS" BASIS,
WITHOUT WARRANTIES OR CONDITIONS OF ANY KIND, either express or implied.
See the License for the specific language governing permissions and
limitations under the License.
--]]

local System = System
local throw = System.throw
local Object = System.Object
local Char = System.Char
local Int = System.Int
local Double = System.Double
local String = System.String
local Boolean = System.Boolean
local Delegate = System.Delegate
local getClass = System.getClass
local InvalidCastException = System.InvalidCastException
local ArgumentNullException = System.ArgumentNullException
local TypeLoadException = System.TypeLoadException

local type = type
local getmetatable = getmetatable
local tinsert = table.insert
local ipairs = ipairs
local select = select
local unpack = table.unpack

local Type = {}
local numberType = setmetatable({ c = Double, name = "Number", fullName = "System.Number" }, Type)
local types = {
  [Char] = numberType,
  [Int] = numberType,
  [Double] = numberType,
}

local function typeof(cls)
  assert(cls)
  local type = types[cls]
  if type == nil then
    type = setmetatable({ c = cls }, Type)
    types[cls] = type
  end
  return type
end

local function getType(obj)
  return typeof(getmetatable(obj))
end

System.Object.GetType = getType
System.typeof = typeof

local function isGenericName(name)
  return name:byte(#name) == 93
end

function Type.getIsGenericType(this)
  return isGenericName(this.c.__name__)
end

function Type.getIsEnum(this)
  return this.c.__kind__ == "E"
end

function Type.getName(this)
  local name = this.name
  if name == nil then
    local clsName = this.c.__name__
    local pattern = isGenericName(clsName) and "^.*()%.(.*)%[.+%]$" or "^.*()%.(.*)$"
    name = clsName:gsub(pattern, "%2")
    this.name = name
  end
  return name
end

function Type.getFullName(this)
  local fullName = this.fullName
  if fullName == nil then
    fullName = this.c.__name__
    this.fullName = fullName
  end
  return fullName
end

function Type.getNamespace(this)
  local namespace = this.namespace
  if namespace == nil then
    local clsName = this.c.__name__
    local pattern = isGenericName(clsName) and "^(.*)()%..*%[.+%]$" or "^(.*)()%..*$"
    namespace = clsName:gsub(pattern, "%1")
    this.namespace = namespace
  end
  return namespace
end

local function getBaseType(this)
  local baseType = this.baseType
  if baseType == nil then
    local baseCls = this.c.__base__
    if baseCls ~= nil then
      baseType = typeof(baseCls)
      this.baseType = baseType
    end
  end 
  return baseType
end

Type.getBaseType = getBaseType

local function isSubclassOf(this, c)
  local p = this
  if p == c then
    return false
  end
  while p ~= nil do
    if p == c then
      return true
    end
    p = getBaseType(p)
  end
  return false
end

Type.IsSubclassOf = isSubclassOf

local function getIsInterface(this)
  return this.c.__kind__ == "I"
end

Type.getIsInterface = getIsInterface

local function getIsValueType(this)
  return this.c.__kind__ == "S"
end

Type.getIsValueType = getIsValueType

local function getInterfaces(this)
  local interfaces = this.interfaces
  if interfaces == nil then
    interfaces = {}
    local p = this.c
    repeat
      local interfacesCls = p.__interfaces__
      if interfacesCls ~= nil then
        for _, i in ipairs(interfacesCls) do
          tinsert(interfaces, typeof(i))
        end
      end
      p = p.__base__
    until p == nil
    this.interfaces = interfaces
  end
  return interfaces
end

function Type.getInterfaces(this)
  local interfaces = getInterfaces(this)
  local array = {}
  for _, i in ipairs(interfaces) do
    tinsert(array, i)
  end    
  return System.arrayFromTable(array, Type)
end

local function implementInterface(this, ifaceType)
  local t = this
  while t ~= nil do
    local interfaces = getInterfaces(this)
    if interfaces ~= nil then
      for _, i in ipairs(interfaces) do
        if i == ifaceType or implementInterface(i, ifaceType) then
          return true
        end
      end
    end
    t = getBaseType(t)
  end
  return false
end

local function isAssignableFrom(this, c)
  if c == nil then 
    return false 
  end
  if this == c then 
    return true 
  end
  if getIsInterface(this) then
    return implementInterface(c, this)
  else 
    return isSubclassOf(c, this)
  end
end 

Type.IsAssignableFrom = isAssignableFrom

function Type.IsInstanceOfType(this, obj)
  if obj == nil then
    return false 
  end
  return isAssignableFrom(this, obj:GetType())
end

function Type.ToString(this)
  return this.c.__name__
end

function Type.GetTypeFrom(typeName, throwOnError, ignoreCase)
  if typeName == nil then
    throw(ArgumentNullException("typeName"))
  end
  if #typeName == 0 then
    if throwOnError then
        throw(TypeLoadException("Arg_TypeLoadNullStr"))
    end
    return nil
  end
  assert(not ignoreCase, "ignoreCase is not support")
  local cls = getClass(typeName)
  if cls ~= nil then
    return typeof(cls)
  end 
  if throwOnError then
    throw(TypeLoadException(typeName .. ": failed to load."))
  end
  return nil    
end

System.define("System.Type", Type)

function isInterfaceOf(t, ifaceType)
  repeat
    local interfaces = t.__interfaces__
    if interfaces then
      for _, i in ipairs(interfaces) do
        if i == ifaceType or isInterfaceOf(i, ifaceType) then
          return true
        end
      end 
    end
    t = t.__base__
  until t == nil
  return false
end

function isTypeOf(obj, cls)    
<<<<<<< HEAD
  if cls == System.Object then return true end
=======
  if cls == Object then return true end
>>>>>>> c5b760ba
  local typename = type(obj)
  if typename == "number" then
    return cls == Int or cls == Double or cls == Char
  elseif typename == "string" then
    return cls == String
  elseif typename == "table" then   
    local t = getmetatable(obj)
    if t == cls then
      return true
    end
    if cls.__kind__ == "I" then
      return isInterfaceOf(t, cls)
    else
      local base = t.__base__
      while base ~= nil do
        if base == cls then
          return true
        end
        base = base.__base__
      end
      return false
    end
  elseif typename == "boolean" then
    return cls == Boolean
  else 
    return cls == Delegate
  end
end

function System.is(obj, cls)
  return obj ~= nil and isTypeOf(obj, cls)
end 

function System.as(obj, cls)
  if obj ~= nil and isTypeOf(obj, cls) then
    return obj
  end
  return nil
end

function System.cast(cls, obj)
  if obj == nil then
    if cls.__kind__ ~= "S" then
      return nil
    end
  else 
    if isTypeOf(obj, cls) then
      return obj
    end
  end
  throw(InvalidCastException(), 1)
end

function System.CreateInstance(type, ...)
  if type == nil then
    throw(ArgumentNullException("type"))
  end
  if getmetatable(type) ~= Type then   -- is T
    return type()
  end
  local len = select("#", ...)
  if len == 1 then
    local args = ...
    if System.isArrayLike(args) then
      local t = {}
      for k, v in System.ipairs(args) do
        t[k] = v
      end
      return type.c(unpack(t, 1, #args))
    end
  end
  return type.c(...)
end


<|MERGE_RESOLUTION|>--- conflicted
+++ resolved
@@ -256,11 +256,7 @@
 end
 
 function isTypeOf(obj, cls)    
-<<<<<<< HEAD
-  if cls == System.Object then return true end
-=======
   if cls == Object then return true end
->>>>>>> c5b760ba
   local typename = type(obj)
   if typename == "number" then
     return cls == Int or cls == Double or cls == Char
